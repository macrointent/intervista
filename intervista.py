from fastmcp import FastMCP
import requests
from requests.auth import HTTPBasicAuth
import os
import copy
from openai import OpenAI
import json
import datetime
from dotenv import load_dotenv

load_dotenv()
mcp = FastMCP(name="Intervista-MCP")

url = os.getenv("INTERVISTA_URL")
path = os.getenv("INTERVISTA_PATH")
user = os.getenv("INTERVISTA_USER")
pwd = os.getenv("INTERVISTA_PWD")

model = os.getenv("STACKIT_MODEL_ID")
key = os.getenv("STACKIT_KEY")
base = os.getenv("STACKIT_BASE")

customers = {
    "Schutzgarant": [
        "64",
        "3415",
        "3424",
        "3436",
        "3448",
        "3571",
        "3610",
    ],
    "Test": [
        "64",
    ],
}

raw_data = {}
products = {}
configurations = {}


@mcp.tool()
def get_products(customer: str) -> dict[str, object]:
    return _get_products(customer)


def _get_products(customer: str) -> dict[str, object]:
    global customers
    global raw_data
    global products

    response = {}

    if not customer in customers:
        pass
    else:

        pv_ids = customers[customer]
        session = requests.Session()
        for id in pv_ids:
            if id in products:
                response[id] = products[id]
            else:
                data = None
                if id in raw_data:
                    data = raw_data[id]
                else:
                    item = session.get(url + id + path, auth=HTTPBasicAuth(user, pwd))
                    data = item.json()["result"][0]
                    raw_data[id] = data

                product = {}
                pv_master = data["product"]
                at_master = data["attributecategorie"]

                product["productId"] = pv_master["productId"]
                product["productVariantId"] = pv_master["productVariantId"]
                product["displayName"] = pv_master["displayName"]
                product["tag"] = pv_master["tag"]

                attribute = []
                for cat in at_master:
                    for item in cat["attribute"]:
                        temp = {}
                        if item["inputField"] == True:
                            if (
                                item["type"] == "Liste"
                                and len(item["listelement"]) == 1
                            ):
                                temp["displayName"] = item["displayName"]
                                temp["displayDescription"] = item["displayDescription"]
                                temp["value"] = item["listelement"][0]["name"]
                                temp["visible"] = not item["hide"]
                                attribute.append(temp)
                        else:
                            temp["displayName"] = item["displayName"]
                            temp["displayDescription"] = item["displayDescription"]
                            temp["value"] = item["value"]
                            temp["visible"] = not item["hide"]
                            attribute.append(temp)

                product["attribute"] = attribute
                response[id] = product
                products[id] = product
    return response


<<<<<<< HEAD
app = mcp.http_app(path="/")

if __name__ == "__main__":
    import uvicorn
=======
@mcp.tool()
def get_form(
    customer: str,
    displayName: str,
) -> dict[str, object]:

    global raw_data
    global configurations

    # retrieve pv_id
    pv_id = None
    data = None
    for product in products.values():
        if displayName in product["displayName"]:
            pv_id = product["productVariantId"]
            data = raw_data.get(pv_id)
            break

    # if pv_id in configurations:
    #     return configurations[pv_id]
    if not pv_id:
        response = _get_products(customer)
        for product in response.values():
            if displayName in product["displayName"]:
                pv_id = product["productVariantId"]
                data = raw_data.get(pv_id)
                break

    if not pv_id:
        return {"Error:", "Product name unknown, use the correct displayName."}

    if data is None:
        session = requests.Session()
        item = session.get(url + str(pv_id) + path, auth=HTTPBasicAuth(user, pwd))
        data = item.json()["result"][0]
        raw_data[pv_id] = data
    # if pv_id in raw_data:
    #     data = raw_data[pv_id]
    # else:
    #     session = requests.Session()
    #     item = session.get(url + pv_id + path, auth=HTTPBasicAuth(user, pwd))
    #     data = item.json()["result"][0]
    #     raw_data[pv_id] = data

    configuration = create_configuration(pv_id=pv_id, data=data)
    # print(configuration)
    # configurations[pv_id] = configuration
    return configuration


@mcp.tool()
def submit_form(data):

    json_data = parse_json(data)
    url = os.getenv("SCHUTZGARANT_URL")
    params = {"dryRun": "true", "async": "true"}
    headers = {"Accept": "application/json", "Content-Type": "application/json"}
    session = requests.Session()
    answer = session.post(
        url,
        auth=HTTPBasicAuth(user, pwd),
        headers=headers,
        params=params,
        json=json_data,
    )
    response = {"status_code": answer.status_code, "content": json.loads(answer.text)}
    return response


app = mcp.http_app(path="/")


def parse_json(data):
    global url, key, model

    j_object = None
    if not data or len(data) < 5:
        return None

    js = data
    for attempt in range(3):
        # Find JSON braces
        s = js.find("{")
        e = js.rfind("}") + 1
        if s == -1 or e <= s:
            print(f"Could not find valid JSON braces in: {js}")
            js = data  # reset for LLM
        else:
            try:
                j_object = json.loads(js[s:e])
                return j_object
            except json.JSONDecodeError:
                print(f"Attempt {attempt+1}: JSON decode failed.")

        # Try LLM repair
        try:
            messages = [
                {
                    "role": "system",
                    "content": (
                        "You are a JSON expert function that accepts malformed and broken JSON strings. "
                        "You reply with the corrected version that requires the least changes and fully retains the content and structure. "
                        "Do not comment or explain, just return the corrected JSON."
                    ),
                },
                {"role": "user", "content": js},
            ]
            client = OpenAI(base_url=base, api_key=key)
            response = client.chat.completions.create(model=model, messages=messages)
            js = response.choices[0].message.content
        except Exception as e:
            print(f"An error occurred with LLM: {str(e)}")
            continue

    print(
        f"Failed to parse/fix JSON after 3 attempts. Original: {data}, Last attempt: {js}"
    )
    return None


# ------------- definition of generic building blocks -----------------
generic_payment = {
    "__type": "object",
    "__properties": {
        "providerType": {
            "__type": "integer",
            "__enum": [-160, -161, -162, -163, -164, -165],
            "__description": "Type of payment service provider. Possible values: -160 = Credit card, -161 = Bank, -162 = Amazon Pay, -163 = PayPal, -165 = Google Pay",
        },
        "providerNumber": {"__type": "string", "__description": "e.g. BIC"},
        "providerName": {
            "__type": "string",
            "__description": "Name of bank, VISA, AMEX, ...",
        },
        "accountNumber": {
            "__type": "string",
            "__description": "IBAN or credit card number",
        },
        "expirationDate": {
            "__type": "string",
            "__description": "expiration date of credit card number   ",
        },
        "accountOwner": {
            "__type": "string",
            "__description": "Different account/credit card holder",
        },
    },
    "__description": "Data of a payment service provider. It can be a bank, a credit card institution, or an online payment service.",
    "__required": [
        "providerType",
        "providerNumber",
        "providerName",
        "accountNumber",
        "accountOwner",
    ],
}


generic_person = {
    "__type": "object",
    "__properties": {
        "typeId": {
            "__type": "integer",
            "__description": "Type of the person. The main person has the ID -2101.",
        },
        "salutationId": {
            "__type": "integer",
            "__enum": [-31, -32, -33, -34, -35, -36, -37],
            "__description": "Possible values: -37 = Life Partnership, -36 = Shared Apartment, -35 = Community of Heirs, -34 = Ms. and Mr., -33 = Mr. and Ms., -32 = Ms., -31 = Mr., -30 = Company",
        },
        "title": {
            "__type": "string",
            "__description": "Title such as Dr., Prof., etc.",
            "__required": False,
        },
        "firstName": {
            "__type": "string",
            "__description": "First name. Not applicable for companies.",
        },
        "lastName": {"__type": "string", "__description": "Last name or company name."},
        "dateOfBirth": {
            "__type": "string",
            "__format": "date",
            "__pattern": "^\\d{4}-\\d{2}-\\d{2}$",
            "__description": "Date of birth for natural persons.",
        },
        "addresses": {
            "__type": "array",
            "__description": "Postal addresses of the person.",
            "__items": {
                "__type": "object",
                "__properties": {
                    "typeId": {
                        "__type": "integer",
                        "__enum": [-10, -11, -12, -13],
                        "__description": "Type of address. Possible values: -10 = Private Address, -11 = Business Address, -12 = Billing Address, -13 = Delivery Address.",
                    },
                    "street": {
                        "__type": "string",
                        "__description": "Street (without house number).",
                    },
                    "streetNumber": {
                        "__type": "string",
                        "__description": "House number.",
                    },
                    "addition": {
                        "__type": "string",
                        "__description": "Additional information such as '2nd floor'.",
                        "__required": False,
                    },
                    "zipcode": {"__type": "string", "__description": "Postal code."},
                    "city": {"__type": "string", "__description": "City name"},
                    "countryCode": {
                        "__type": "string",
                        "__maxLength": 2,
                        "__description": "2-character ISO country code (e.g., DE for Germany).",
                    },
                },
            },
        },
        "contactInformations": {
            "__type": "array",
            "__description": "Phone numbers or email addresses of the person.",
            "__items": {
                "__type": "object",
                "__properties": {
                    "typeId": {
                        "__type": "integer",
                        "__enum": [-20, -21, -22, -23],
                        "__description": "Type of contact method. Possible values: -21 = Mobile Phone, -20 = Landline Phone, -23 = Email, -22 = Fax.",
                    },
                    "value": {
                        "__type": "string",
                        "__description": "Phone number or email address.",
                    },
                },
                "__required": ["typeId", "value"],
            },
        },
    },
    "__description": "holds the personal information of a natural person or company",
    "__required": ["typeId"],
}

# ------------- helpers to create the template structures ------------


def extract_payment_information(pv_id, data):

    payment = {}
    print(f"Calling extract_payment_information {pv_id}")

    attributes = data["attributecategorie"]

    for attr in attributes:
        if attr["name"] == "Zahlungsinformationen":
            for pay_attr in attr["attribute"]:
                if pay_attr["attributeId"] == 376:
                    if len(pay_attr["listelement"]) == 1:
                        payment["typeId"] = pay_attr["listelement"][0]["listelementId"]
                        if payment["typeId"] == -5902:
                            payment["provider"] = {
                                "providerType": -161,
                                "providerNumber": {
                                    "__type": "string",
                                    "__description": "BIC of the bank, necessary for international accounts only",
                                    "__mandatory": False,
                                },
                                "providerName": {
                                    "__type": "string",
                                    "__description": "Name of the bank",
                                    "__mandatory": False,
                                },
                                "accountNumber": {
                                    "__type": "string",
                                    "__description": "IBAN number of the bank account",
                                    "__mandatory": True,
                                },
                                "accountOwner": {
                                    "__type": "string",
                                    "__description": "Name of account owner",
                                    "__mandatory": True,
                                },
                            }
                        else:
                            payment["provider"] = generic_payment
                    else:
                        typeIds = []
                        for elem in pay_attr["listelement"]:
                            typeIds.append(elem["listelementId"])
                        payment["typeId"] = {
                            "__type": "integer",
                            "__enum": intervalIds,
                            "__description": "payment method: Payment interval, where -5902 = direct debit, -5901 = bank transfer",
                        }
                        payment["provider"] = generic_payment
                elif pay_attr["attributeId"] == 379:
                    if len(pay_attr["listelement"]) == 1:
                        payment["intervalId"] = pay_attr["listelement"][0][
                            "listelementId"
                        ]
                    else:
                        intervalIds = []
                        for elem in pay_attr["listelement"]:
                            intervalIds.append(elem["listelementId"])
                        payment["intervalId"] = {
                            "__type": "integer",
                            "__enum": intervalIds,
                            "__description": "payment interval: Payment interval, where -5105 = one-time, -5101 = monthly, -5102 = quarterly, -5103 = semi-annually, -5104 = annually",
                        }
            return payment


def extract_attribute_information(pv_id, data):
    print(f"Calling extract_attribute_information {pv_id}")

    attributes = []
    for ac in data["attributecategorie"]:
        for a in ac["attribute"]:
            if a["inputField"] == True and a["hide"] == False:
                if a["type"] == "Liste":
                    values = []
                    for v in a["listelement"]:
                        values.append(v["name"])
                    attribute = {
                        "attributeId": a["attributeId"],
                        "value": {
                            "__type": "string",
                            "__enum": values,
                            "__description": a["displayName"],
                            "__default": a["value"],
                            "__mandatory": a["required"],
                        },
                    }
                    attributes.append(attribute)
                elif a["type"] == "Zahl":
                    attribute = {
                        "attributeId": a["attributeId"],
                        "value": {
                            "__type": "integer",
                            "__description": a["displayName"],
                            "__default": a["value"],
                            "__mandatory": a["required"],
                        },
                    }
                    attributes.append(attribute)
                elif a["type"] == "Datum":
                    attribute = {
                        "attributeId": a["attributeId"],
                        "value": {
                            "__type": "string",
                            "__format": "date",
                            "__pattern": "^\\d{4}-\\d{2}-\\d{2}$",
                            "__description": a["displayName"],
                            "__default": a["value"],
                            "mandatory": a["required"],
                        },
                    }
                    attributes.append(attribute)
                elif a["type"] == "Text":
                    attribute = {
                        "attributeId": a["attributeId"],
                        "value": {
                            "__type": "string",
                            "__description": a["displayName"],
                            "__default": a["value"],
                            "__mandatory": a["required"],
                        },
                    }
                    attributes.append(attribute)
                elif a["type"] == "Auswahl":
                    attribute = {
                        "attributeId": a["attributeId"],
                        "value": {
                            "__type": "bool",
                            "__description": a["displayName"],
                            "__default": a["value"],
                            "__mandatory": a["required"],
                        },
                    }
                    attributes.append(attribute)
    return attributes


def extract_contactPersons_information(pv_id, data):
    contactPersons = []
    print(f"Calling extract_contactPersons_information {pv_id}")

    for sub_prod in data["subproduct"]:
        ppv_id = sub_prod["partProductVariantId"]
        if ppv_id == 19:
            person = copy.deepcopy(generic_person)
            person["__properties"]["typeId"] = -2101
            person["__properties"]["salutationId"]["__enum"] = [
                -30,
                -31,
                -32,
                -39,
            ]
            person["__properties"]["addresses"] = [
                {
                    "typeId": -11,
                    "street": {
                        "__type": "string",
                        "__description": "Street (without house number).",
                    },
                    "streetNumber": {
                        "__type": "string",
                        "__description": "House number.",
                    },
                    "addition": {
                        "__type": "string",
                        "__description": "Additional information such as '2nd floor'.",
                    },
                    "zipcode": {
                        "__type": "string",
                        "__description": "Postal code.",
                    },
                    "city": {"__type": "string", "__description": "City name"},
                    "countryCode": {
                        "__type": "string",
                        "__description": "2-character ISO country code (e.g., DE for Germany).",
                    },
                }
            ]
            del person["__properties"]["dateOfBirth"]
            person["__properties"]["contactInformations"] = [
                {
                    "typeId": -23,
                    "value": {
                        "__type": "string",
                        "__description": "corporate /business email",
                    },
                },
                {
                    "typeId": -20,
                    "value": {
                        "__type": "string",
                        "__description": "corporate /business phone number",
                    },
                },
            ]
            person["__description"] = (
                "main customer, mainly a company. can be a person but needs to provide business-related information (address, mail...)"
            )
            person["__required"] = True
            contactPersons.append(person)
        elif ppv_id == 3112:
            person = copy.deepcopy(generic_person)
            person["__properties"]["typeId"] = -101007
            del person["__properties"]["salutationId"]
            del person["__properties"]["dateOfBirth"]
            del person["__properties"]["addresses"]
            person["__properties"]["contactInformations"] = [
                {
                    "typeId": -23,
                    "value": {
                        "__type": "string",
                        "__description": "corporate /business email",
                    },
                },
                {
                    "typeId": -20,
                    "value": {
                        "__type": "string",
                        "__description": "corporate /business phone number",
                    },
                },
            ]
            person["__description"] = (
                "main contact person at customer. only allowed if customer is a company"
            )
            person["__required"] = False
            contactPersons.append(person)
        elif ppv_id == 3091:
            person = copy.deepcopy(generic_person)
            person["__properties"]["typeId"] = -2101
            person["__properties"]["salutationId"]["__enum"] = [-31, -32, -39]
            person["__properties"]["addresses"] = [
                {
                    "typeId": -10,
                    "street": {
                        "__type": "string",
                        "__description": "Street (without house number).",
                    },
                    "streetNumber": {
                        "__type": "string",
                        "__description": "House number.",
                    },
                    "addition": {
                        "__type": "string",
                        "__description": "Additional information such as '2nd floor'.",
                    },
                    "zipcode": {
                        "__type": "string",
                        "__description": "Postal code.",
                    },
                    "city": {"__type": "string", "__description": "City name"},
                    "countryCode": {
                        "__type": "string",
                        "__description": "2-character ISO country code (e.g., DE for Germany).",
                    },
                }
            ]
            person["__properties"]["contactInformations"] = [
                {
                    "typeId": -23,
                    "value": {
                        "__type": "string",
                        "__description": "private email",
                    },
                },
                {
                    "typeId": -20,
                    "value": {
                        "__type": "string",
                        "__description": "private phone number",
                    },
                },
            ]
            person["__description"] = "private customer / contractor."
            person["__required"] = True
            contactPersons.append(person)
    return contactPersons


def extract_modules_information(pv_id, data):
    modules = []
    print(f"Calling extract_modules_information {pv_id}")
    for sub_prod in data["subproduct"]:
        ppv_id = sub_prod["partProductVariantId"]
        if not ppv_id in [19, 3112, 3091]:
            modules.extend(
                extract_attribute_information(ppv_id, sub_prod["productTreeRenderData"])
            )
    return modules


def create_configuration(pv_id, data):
    configuration = {
        "voNumber": "C001006389",
        "productVariantId": pv_id,
        "contractCode": "Mantix",
        "desiredActivationDate": datetime.datetime.now().strftime("%Y-%m-%d"),
    }

    configuration["payment"] = extract_payment_information(pv_id=pv_id, data=data)
    configuration["contactPersons"] = extract_contactPersons_information(
        pv_id=pv_id, data=data
    )
    configuration["attributes"] = extract_attribute_information(pv_id=pv_id, data=data)
    configuration["modules"] = extract_modules_information(pv_id=pv_id, data=data)
    return configuration


if __name__ == "__main__":
    import uvicorn

>>>>>>> 8bd3f731
    uvicorn.run("intervista:app", host="0.0.0.0", port=8002, reload=True)<|MERGE_RESOLUTION|>--- conflicted
+++ resolved
@@ -106,12 +106,6 @@
     return response
 
 
-<<<<<<< HEAD
-app = mcp.http_app(path="/")
-
-if __name__ == "__main__":
-    import uvicorn
-=======
 @mcp.tool()
 def get_form(
     customer: str,
@@ -670,5 +664,4 @@
 if __name__ == "__main__":
     import uvicorn
 
->>>>>>> 8bd3f731
     uvicorn.run("intervista:app", host="0.0.0.0", port=8002, reload=True)